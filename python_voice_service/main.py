"""Python voice service using Faster-Whisper for speech recognition.

This module exposes a FastAPI application that accepts raw PCM audio
from the Unity client, performs transcription with Faster-Whisper and
returns a Vosk-compatible JSON payload so the rest of the Unity project
can reuse the existing message hub pipeline.
"""

from __future__ import annotations

import math
import os
from functools import lru_cache
from typing import Iterable, List, Optional

import numpy as np
from fastapi import FastAPI, HTTPException, Query, Request
from fastapi.responses import JSONResponse
from faster_whisper import WhisperModel

APP_TITLE = "Coach Voice Agent - Python Voice Service"
DEFAULT_SAMPLE_RATE = 16000

app = FastAPI(title=APP_TITLE)


def _environment(key: str, default: str) -> str:
    value = os.getenv(key)
    return value.strip() if value is not None else default


@lru_cache(maxsize=1)
def _load_model() -> WhisperModel:
<<<<<<< HEAD
    model_path = "D:/unityproject/faster-whisper-large-v3"
    device = _environment("WHISPER_DEVICE", "cpu")
    compute_type = _environment("WHISPER_COMPUTE_TYPE", "int8")
=======
    model_path = _environment("WHISPER_MODEL_PATH", "small.en")
    device = _environment("WHISPER_DEVICE", "cpu").lower()
>>>>>>> 66987753

    if device == "cuda":
        compute_type = _environment("WHISPER_COMPUTE_TYPE", "float16")
        return WhisperModel(model_path, device=device, compute_type=compute_type)

    compute_type = _environment("WHISPER_COMPUTE_TYPE", "int8")
    try:
        cpu_threads = int(_environment("WHISPER_CPU_THREADS", "8"))
    except ValueError:
        cpu_threads = 8

    return WhisperModel(
        model_path,
        device=device,
        compute_type=compute_type,
        cpu_threads=cpu_threads,
    )


@app.on_event("startup")
async def _startup_event() -> None:
    # Trigger model loading during startup so the first request does not pay the cost.
    _load_model()


@app.get("/healthz")
async def healthcheck() -> dict[str, str]:
    return {"status": "ok"}


def _resample_audio(samples: np.ndarray, source_rate: int, target_rate: int) -> np.ndarray:
    if source_rate == target_rate or samples.size == 0:
        return samples

    duration_seconds = samples.shape[0] / float(source_rate)
    target_length = max(1, int(math.ceil(duration_seconds * target_rate)))

    source_indices = np.linspace(0, samples.shape[0] - 1, num=samples.shape[0], dtype=np.float64)
    target_indices = np.linspace(0, samples.shape[0] - 1, num=target_length, dtype=np.float64)

    resampled = np.interp(target_indices, source_indices, samples)
    return resampled.astype(np.float32, copy=False)


def _build_vosk_result(words: Iterable[dict]) -> List[dict]:
    # Vosk uses "result" for word-level entries. Unity expects "word" and timing fields.
    return list(words)


@app.post("/transcribe")
async def transcribe(
    request: Request,
    sample_rate: int = Query(DEFAULT_SAMPLE_RATE, ge=8000, le=48000),
    language: Optional[str] = Query("en", min_length=1, max_length=8),
) -> JSONResponse:
    payload = await request.body()
    if not payload:
        raise HTTPException(status_code=400, detail="Empty audio payload")

    audio = np.frombuffer(payload, dtype=np.int16)
    if audio.size == 0:
        raise HTTPException(status_code=400, detail="Invalid audio payload")

    audio = audio.astype(np.float32) / 32768.0
    if sample_rate != DEFAULT_SAMPLE_RATE:
        audio = _resample_audio(audio, sample_rate, DEFAULT_SAMPLE_RATE)

    model = _load_model()

    segments_generator, info = model.transcribe(
        audio,
        beam_size=1,
        language=language or "en",
        task="transcribe",
        word_timestamps=False,
    )

    segments = list(segments_generator)

    words: List[dict] = []
    combined_text_parts: List[str] = []

    for segment in segments:
        text = segment.text.strip()
        if text:
            combined_text_parts.append(text)

        for word in segment.words or []:
            word_text = word.word.strip()
            if not word_text:
                continue

            words.append(
                {
                    "word": word_text,
                    "start": max(0.0, float(word.start) if word.start is not None else 0.0),
                    "end": max(0.0, float(word.end) if word.end is not None else 0.0),
                    "confidence": round(float(word.probability), 4) if word.probability is not None else None,
                }
            )

    full_text = " ".join(part for part in combined_text_parts if part).strip()
    if not full_text and words:
        full_text = " ".join(word["word"] for word in words).strip()

    response = {
        "text": full_text,
        "result": _build_vosk_result(words),
        "language": info.language,
        "duration": info.duration,
        "language_probability": info.language_probability,
        "translation": False,
    }

    return JSONResponse(response)


if __name__ == "__main__":
    import uvicorn

    port = int(_environment("PORT", "8000"))
    uvicorn.run("main:app", host="0.0.0.0", port=port)<|MERGE_RESOLUTION|>--- conflicted
+++ resolved
@@ -31,14 +31,8 @@
 
 @lru_cache(maxsize=1)
 def _load_model() -> WhisperModel:
-<<<<<<< HEAD
-    model_path = "D:/unityproject/faster-whisper-large-v3"
-    device = _environment("WHISPER_DEVICE", "cpu")
-    compute_type = _environment("WHISPER_COMPUTE_TYPE", "int8")
-=======
     model_path = _environment("WHISPER_MODEL_PATH", "small.en")
     device = _environment("WHISPER_DEVICE", "cpu").lower()
->>>>>>> 66987753
 
     if device == "cuda":
         compute_type = _environment("WHISPER_COMPUTE_TYPE", "float16")
