--- conflicted
+++ resolved
@@ -569,7 +569,6 @@
 
                 _pythonRequestInFlight = true;
 
-<<<<<<< HEAD
                 float maxAmplitude;
                 float rms;
                 if (IsPythonAudioSegmentSilent(samples, out maxAmplitude, out rms))
@@ -584,15 +583,6 @@
                 _pythonLastSegmentMaxAmplitude = maxAmplitude;
                 _pythonLastSegmentRms = rms;
 
-=======
-                if (IsPythonAudioSegmentSilent(samples))
-                {
-                        _pythonRequestInFlight = false;
-                        OnStatusUpdated?.Invoke("Python speech service skipped silent audio");
-                        yield break;
-                }
-
->>>>>>> 4b396194
                 var payload = new byte[samples.Length * sizeof(short)];
                 Buffer.BlockCopy(samples, 0, payload, 0, payload.Length);
 
