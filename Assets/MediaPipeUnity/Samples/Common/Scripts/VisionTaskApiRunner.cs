// Copyright (c) 2021 homuler
//
// Use of this source code is governed by an MIT-style
// license that can be found in the LICENSE file or at
// https://opensource.org/licenses/MIT.

using System;
using System.Collections;
using UnityEngine;

using Mediapipe.Unity;

namespace Mediapipe.Unity.Sample
{
  public abstract class VisionTaskApiRunner<TTask> : BaseRunner where TTask : Tasks.Vision.Core.BaseVisionTaskApi
  {
    [SerializeField] protected Screen screen;

    private Coroutine _coroutine;
    protected TTask taskApi;

    public RunningMode runningMode;

    private bool _webCamReleasedForBackground;
    private Coroutine _webCamResumeCoroutine;

    public override void Play()
    {
      if (_coroutine != null)
      {
        Stop();
      }
      base.Play();
      _coroutine = StartCoroutine(Run());
    }

    public override void Pause()
    {
      base.Pause();
      ImageSourceProvider.ImageSource.Pause();
    }

    public override void Resume()
    {
      base.Resume();
      var _ = StartCoroutine(ImageSourceProvider.ImageSource.Resume());
    }

    public override void Stop()
    {
      base.Stop();
      StopCoroutine(_coroutine);
      ImageSourceProvider.ImageSource.Stop();
      taskApi?.Close();
      taskApi = null;
    }

    private void OnDisable()
    {
      if (_webCamResumeCoroutine != null)
      {
        StopCoroutine(_webCamResumeCoroutine);
        _webCamResumeCoroutine = null;
      }
      _webCamReleasedForBackground = false;
    }

    private void OnApplicationFocus(bool hasFocus)
    {
      HandleApplicationVisibilityChange(hasFocus);
    }

    private void OnApplicationPause(bool pauseStatus)
    {
      HandleApplicationVisibilityChange(!pauseStatus);
    }

    private void HandleApplicationVisibilityChange(bool isVisible)
    {
      if (!isActiveAndEnabled)
      {
        return;
      }

      if (bootstrap == null || !bootstrap.isFinished)
      {
        return;
      }

      var imageSource = ImageSourceProvider.ImageSource;
      if (imageSource is not WebCamSource webCamSource)
      {
        return;
      }

      if (!isVisible)
      {
        if (!_webCamReleasedForBackground && webCamSource.isPrepared)
        {
          _webCamReleasedForBackground = true;
          isPaused = true;
          webCamSource.Stop();
        }
        return;
      }

      if (!_webCamReleasedForBackground)
      {
        return;
      }

      if (_webCamResumeCoroutine != null)
      {
        return;
      }

      _webCamResumeCoroutine = StartCoroutine(ResumeWebCamAfterFocus(webCamSource));
    }

    private IEnumerator ResumeWebCamAfterFocus(WebCamSource webCamSource)
    {
      const float retryDelaySeconds = 0.5f;

      while (_webCamReleasedForBackground && isActiveAndEnabled)
      {
<<<<<<< HEAD
        var resumed = false;

        try
        {
          yield return webCamSource.Play();
          resumed = true;
=======
        try
        {
          yield return webCamSource.Play();
          _webCamReleasedForBackground = false;
          isPaused = false;
          break;
>>>>>>> 3feb13d8
        }
        catch (Exception ex)
        {
          Debug.LogWarning($"[{TAG}] Failed to reacquire WebCam after focus change: {ex.Message}");
<<<<<<< HEAD
        }

        if (resumed)
        {
          _webCamReleasedForBackground = false;
          isPaused = false;
          break;
        }

        yield return new WaitForSeconds(retryDelaySeconds);
=======
          yield return new WaitForSeconds(retryDelaySeconds);
        }
>>>>>>> 3feb13d8
      }

      _webCamResumeCoroutine = null;
    }

    protected abstract IEnumerator Run();

    protected static void SetupAnnotationController<T>(AnnotationController<T> annotationController, ImageSource imageSource, bool expectedToBeMirrored = false) where T : HierarchicalAnnotation
    {
      annotationController.isMirrored = expectedToBeMirrored;
      annotationController.imageSize = new Vector2Int(imageSource.textureWidth, imageSource.textureHeight);
    }
  }
}<|MERGE_RESOLUTION|>--- conflicted
+++ resolved
@@ -120,29 +120,19 @@
     private IEnumerator ResumeWebCamAfterFocus(WebCamSource webCamSource)
     {
       const float retryDelaySeconds = 0.5f;
-
+https://github.com/AmamiyaRenO/Voice_Agent/pull/52/conflict?name=Assets%252FMediaPipeUnity%252FSamples%252FCommon%252FScripts%252FVisionTaskApiRunner.cs&ancestor_oid=1bd08d8b256cb371189019091dea6f78d7b9b6ee&base_oid=ba1fc7ddf1a13d1632533e3f3fd64bf386d31a4c&head_oid=af51ee761c81a7042b792bbd493b91dfc8a06803
       while (_webCamReleasedForBackground && isActiveAndEnabled)
       {
-<<<<<<< HEAD
         var resumed = false;
 
         try
         {
           yield return webCamSource.Play();
           resumed = true;
-=======
-        try
-        {
-          yield return webCamSource.Play();
-          _webCamReleasedForBackground = false;
-          isPaused = false;
-          break;
->>>>>>> 3feb13d8
         }
         catch (Exception ex)
         {
           Debug.LogWarning($"[{TAG}] Failed to reacquire WebCam after focus change: {ex.Message}");
-<<<<<<< HEAD
         }
 
         if (resumed)
@@ -153,10 +143,6 @@
         }
 
         yield return new WaitForSeconds(retryDelaySeconds);
-=======
-          yield return new WaitForSeconds(retryDelaySeconds);
-        }
->>>>>>> 3feb13d8
       }
 
       _webCamResumeCoroutine = null;
