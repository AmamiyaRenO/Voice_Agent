--- conflicted
+++ resolved
@@ -277,19 +277,11 @@
         var height = Mathf.Max(0, resolution.height);
         var frameRate = resolution.frameRate;
 
-<<<<<<< HEAD
-        if (_shouldRequestExplicitFrameRate)
+        if (frameRate > 0)
         {
           webCamTexture = new WebCamTexture(valueOfWebCamDevice.name, width, height, Mathf.Max(1, (int)Math.Round(frameRate)));
         }
-        else if (_shouldRequestExplicitWidthHeight)
-=======
-        if (frameRate > 0)
-        {
-          webCamTexture = new WebCamTexture(valueOfWebCamDevice.name, width, height, Mathf.Max(1, (int)Math.Round(frameRate)));
-        }
         else if (width > 0 && height > 0)
->>>>>>> 54aa0b6f
         {
           webCamTexture = new WebCamTexture(valueOfWebCamDevice.name, width, height);
         }
